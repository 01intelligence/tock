[workspace]
members = [
    "arch/cortex-m",
    "arch/cortex-m0",
    "arch/cortex-m3",
    "arch/cortex-m4",
    "arch/rv32i",
    "boards/acd52832",
    "boards/arty_e21",
    "boards/hail",
    "boards/hifive1",
    "boards/imix",
    "boards/nordic/nrf52840dk",
    "boards/nordic/nrf52840_dongle",
    "boards/nordic/nrf52dk",
    "boards/nucleo_f429zi",
    "boards/nucleo_f446re",
    "boards/opentitan",
    "boards/redboard_artemis_nano",
    "boards/stm32f3discovery",
<<<<<<< HEAD
    "boards/stm32f412gdiscovery",
=======
    "boards/nano33ble",
>>>>>>> bf9e9bb4
    "capsules",
    "chips/apollo3",
    "chips/arty_e21_chip",
    "chips/e310x",
    "chips/ibex",
    "chips/lowrisc",
    "chips/nrf52",
    "chips/nrf52832",
    "chips/nrf52840",
    "chips/nrf5x",
    "chips/sam4l",
    "chips/sifive",
    "chips/stm32f303xc",
    "chips/stm32f429zi",
    "chips/stm32f446re",
    "chips/stm32f412g",
    "chips/stm32f4xx",
    "kernel",
    "libraries/enum_primitive",
    "libraries/riscv-csr",
    "libraries/tock-cells",
    "libraries/tock-register-interface",
    "libraries/tock-rt0",
]
exclude = [
    "tools/alert_codes",
    "tools/qemu-runner",
    "tools/sha256sum",
    "tools/usb/bulk-echo",
    "tools/usb/bulk-echo-fast",
    "tools/usb/bulk-test",
    "tools/usb/control-test",
]

[profile.dev]
panic = "abort"
lto = false
opt-level = "z"
debug = true

[profile.release]
panic = "abort"
lto = true
opt-level = "z"
debug = true<|MERGE_RESOLUTION|>--- conflicted
+++ resolved
@@ -18,11 +18,8 @@
     "boards/opentitan",
     "boards/redboard_artemis_nano",
     "boards/stm32f3discovery",
-<<<<<<< HEAD
     "boards/stm32f412gdiscovery",
-=======
     "boards/nano33ble",
->>>>>>> bf9e9bb4
     "capsules",
     "chips/apollo3",
     "chips/arty_e21_chip",
